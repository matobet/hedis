name:               hedis
<<<<<<< HEAD
version:            0.12.8.1
=======
version:            0.12.15
>>>>>>> c32cee5b
synopsis:
    Client library for the Redis datastore: supports full command set,
    pipelining.
Description:
    Redis is an open source, advanced key-value store. It is often referred to
    as a data structure server since keys can contain strings, hashes, lists,
    sets and sorted sets. This library is a Haskell client for the Redis
    datastore. Compared to other Haskell client libraries it has some
    advantages:
    .
    [Compatibility with Latest Stable Redis:] Hedis is intended
        to be used with the latest stable version of Redis (currently 5.0).
    Most redis commands (<http://redis.io/commands>) are available as
    haskell functions, although MONITOR and SYNC are intentionally
    omitted. Additionally, a low-level API is
        exposed that  makes it easy for the library user to implement further
        commands, such as new commands from an experimental Redis version.
    .
    [Automatic Optimal Pipelining:] Commands are pipelined
        (<http://redis.io/topics/pipelining>) as much as possible without any
        work by the user. See
        <http://informatikr.com/2012/redis-pipelining.html> for a
        technical explanation of automatic optimal pipelining.
    .
    [Enforced Pub\/Sub semantics:] When subscribed to the Redis Pub\/Sub server
        (<http://redis.io/topics/pubsub>), clients are not allowed to issue
        commands other than subscribing to or unsubscribing from channels. This
        library uses the type system to enforce the correct behavior.
    .
    [Connect via TCP or Unix Domain Socket:] TCP sockets are the default way to
        connect to a Redis server. For connections to a server on the same
        machine, Unix domain sockets offer higher performance than the standard
        TCP connection.
    .
    For detailed documentation, see the "Database.Redis" module.
    .
license:            BSD3
license-file:       LICENSE
author:             Falko Peters <falko.peters@gmail.com>
maintainer:         Kostiantyn Rybnikov <k-bx@k-bx.com>
copyright:          Copyright (c) 2011 Falko Peters
category:           Database
build-type:         Simple
cabal-version:      >=1.10
homepage:           https://github.com/informatikr/hedis
bug-reports:        https://github.com/informatikr/hedis/issues
extra-source-files: CHANGELOG

source-repository head
  type:     git
  location: https://github.com/informatikr/hedis

flag dev
  description: enable this for local development -Werror and profiling options
  default: False
  manual: True

library
  default-language: Haskell2010
  hs-source-dirs:   src
  ghc-options:      -Wall -fwarn-tabs
  if impl(ghc >= 8.6.0)
    ghc-options:    -Wno-warnings-deprecations
  if flag(dev)
    ghc-options:    -Werror
  if flag(dev)
    ghc-prof-options: -auto-all
  exposed-modules:  Database.Redis
                  , Database.Redis.Sentinel
                  , Database.Redis.Core.Internal
  build-depends:    scanner >= 0.2,
                    async >= 2.1,
                    array >= 0.5.3,
                    base >= 4.8 && < 5,
                    bytestring >= 0.9,
                    bytestring-lexing >= 0.5,
                    exceptions,
                    unordered-containers,
                    containers,
                    text,
                    deepseq,
                    mtl >= 2,
                    network >= 2 && < 3.2,
                    resource-pool >= 0.2,
                    stm,
                    time,
                    tls >= 1.3,
                    vector >= 0.9,
                    HTTP,
                    errors,
                    network-uri,
                    say 
  if !impl(ghc >= 8.0)
    build-depends:
      semigroups >= 0.11 && < 0.19

  other-modules:    Database.Redis.Core,
                    Database.Redis.Connection,
                    Database.Redis.Cluster,
                    Database.Redis.Cluster.HashSlot,
                    Database.Redis.Cluster.Command,
                    Database.Redis.ProtocolPipelining,
                    Database.Redis.Protocol,
                    Database.Redis.PubSub,
                    Database.Redis.Transactions,
                    Database.Redis.Types
                    Database.Redis.Commands,
                    Database.Redis.ManualCommands,
                    Database.Redis.URL,
                    Database.Redis.ConnectionContext

benchmark hedis-benchmark
    default-language: Haskell2010
    type: exitcode-stdio-1.0
    main-is: benchmark/Benchmark.hs
    build-depends:
        base == 4.*,
        mtl >= 2.0,
        hedis,
        time >= 1.2
    ghc-options: -O2 -Wall -rtsopts
    if flag(dev)
      ghc-options: -Werror
    if flag(dev)
      ghc-prof-options: -auto-all

test-suite hedis-test
    default-language: Haskell2010
    type: exitcode-stdio-1.0
    hs-source-dirs: test
    main-is: Test.hs
    other-modules: PubSubTest
    build-depends:
        base == 4.*,
        bytestring >= 0.10,
        hedis,
        HUnit,
        async,
        stm,
        text,
        mtl == 2.*,
        test-framework,
        test-framework-hunit,
        time
    -- We use -O0 here, since GHC takes *very* long to compile so many constants
    ghc-options: -O0 -Wall -rtsopts -fno-warn-unused-do-bind
    if flag(dev)
      ghc-options: -Werror
    if flag(dev)
      ghc-prof-options: -auto-all

test-suite doctest
    default-language: Haskell2010
    type: exitcode-stdio-1.0
    main-is: DocTest.hs
    ghc-options: -O0 -rtsopts
    build-depends:
        base == 4.*,
        doctest<|MERGE_RESOLUTION|>--- conflicted
+++ resolved
@@ -1,9 +1,5 @@
 name:               hedis
-<<<<<<< HEAD
-version:            0.12.8.1
-=======
 version:            0.12.15
->>>>>>> c32cee5b
 synopsis:
     Client library for the Redis datastore: supports full command set,
     pipelining.
@@ -95,7 +91,7 @@
                     HTTP,
                     errors,
                     network-uri,
-                    say 
+                    say
   if !impl(ghc >= 8.0)
     build-depends:
       semigroups >= 0.11 && < 0.19
