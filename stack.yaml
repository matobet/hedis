<<<<<<< HEAD
resolver: lts-15.15
=======
resolver: lts-16.18
>>>>>>> c32cee5b
packages:
  - '.'
flags:
  hedis:
    dev: true
extra-package-dbs: []<|MERGE_RESOLUTION|>--- conflicted
+++ resolved
@@ -1,8 +1,4 @@
-<<<<<<< HEAD
-resolver: lts-15.15
-=======
 resolver: lts-16.18
->>>>>>> c32cee5b
 packages:
   - '.'
 flags:
